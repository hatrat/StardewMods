# Release notes
## Upcoming release
<<<<<<< HEAD
* Added tilled group to tillable layer (thanks to Drachenkaetzchen!).
* Improved translations. Thanks to jahangmar (updated German), kchapelier (updated French), and shirutan (updated Japanese)!
=======
* Added shortcut keys to switch to a specific layer while the overlay is open (thanks to Drachenkaetzchen!).
* Improved translations. Thanks to jahangmar (updated German) and shirutan (updated Japanese)!
>>>>>>> c0f73fe0

## 1.9.1
Released 27 December 2019.

* Improved translations. Thanks to L30Bola (updated Portuguese) and PlussRolf (updated Spanish)!

## 1.9
Released 15 December 2019.

* Added grid feature (disabled by default).
* Fixed the `export` console command not exporting the full map.
* Improved translations. Thanks to LeecanIt (added Italian)!

## 1.8
Released 26 November 2019.

* Updated for Stardew Valley 1.4, including...
  * Deluxe Scarecrow;
  * paddy crops (which have a new layer to show tiles eligible for their growth bonus);
  * new areas and warps;
  * new bee house flower range.
* Added `data-layers export` console command to export the current data layer to a JSON file.
* Updated for compatibility with the latest version of Pelican Fiber.
* Improved translations. Thanks to shiro2579 (updated Portuguese)!

## 1.7
Released 25 July 2019.

* The accessibility layer now shows mine ladders/shafts as warp tiles.
* Fixed accessibility layer showing incorrect warp tiles near some buildings.
* Fixed accessibility layer errors when viewing some areas patched by TMX Loader.
* Dropped Data Maps migration code.
* Improved translations. Thanks to Shirutan (updated Japanese) and Skirmsiher (updated French)!

## 1.6.2
Released 09 June 2019.

* Fixed config parsing errors for some players.
* Improved translations. Thanks to Firevulture (updated German) and YSRyeol (updated Korean)!

## 1.6.1
Released 07 April 2019.

* Improved translations. Thanks to binxhlin (updated Chinese)!

## 1.6
Released 06 April 2019.

* Added _buildable_ and _tillable_ layers.
* Added support for Line Sprinklers mod.
* Improved translations. Thanks to binxhlin (updated Chinese), kelvindules (updated Portuguese), and TheOzonO3 (updated Russian)!

## 1.5.1
Released 05 March 2019.

* Improved translations. Thanks to S2SKY (added Korean) and VincentRoth (added French)!

## 1.5
Released 08 December 2018.

* Added _machine processing_ layer (requires Automate 1.11+).
* Updated for the upcoming SMAPI 3.0.
* Improved translations. Thanks to Nanogamer7 (German)!

## 1.4.2
Released 08 November 2018.

* Fixed error accessing Better Sprinklers in SMAPI 2.8+.

## 1.4.1
Released 17 September 2018.

* Updated for Stardew Valley 1.3.29.
* Improved translations. Thanks to pomepome (added Japanese), Ria (Spanish), and Yllelder (Spanish)!

## 1.4
Released 01 August 2018.

* Renamed to Data Layers due to common confusion about the name Data Maps.
* Updated for Stardew Valley 1.3 (including multiplayer).
* Added _crops: ready to harvest_ layer.
* Added support for Better Junimos and Prismatic Tools.
* Improved layers:
  * _accessibility_ now shows farm building door warps;
  * crop layers now show garden pots.
* Improved performance with more nuanced update rate.
* Improved translations. Thanks to alca259 (added Spanish), fadedDexofan (added Russian), and TaelFayre (added Portuguese)!

## 1.3
Released 14 February 2018.

* Updated to SMAPI 2.4.
* Added _crops: fertilized_ and _crops: watered_ maps. (Thanks to irecinius!)
* Added support for hiding individual maps in `config.json`.
* Improved consistency and sorted by name.
* Fixed error in the Cobalt integration.
* Improved translations. Thanks to Husky110 (added German) and yuwenlan (added Chinese)!

### 1.2
Released 13 January 2018.

* Added: point at a scarecrow/sprinkler/etc in its data map to highlight that one's range.
* Added: two overlapping groups of the same color will now share one border (configurable).
* Fixed error in Junimo hut map when Pelican Fiber isn't installed.

### 1.1
Released 11 January 2018.

* Added bee house coverage map.
* Added support for Cobalt's sprinkler.
* Added support for Simple Sprinkler's custom sprinkler range.
* Updated Better Sprinklers support.
* Fixed deprecated API usage.

### 1.0
Released 26 December 2017.

* Initial version.
* Added Junimo hut coverage, scarecrow coverage, sprinkler coverage, and accessibility maps.
* Added support for Better Sprinklers' custom sprinkler range.
* Added support for Pelican Fiber's custom build menu.<|MERGE_RESOLUTION|>--- conflicted
+++ resolved
@@ -1,12 +1,8 @@
 # Release notes
 ## Upcoming release
-<<<<<<< HEAD
+* Added shortcut keys to switch to a specific layer while the overlay is open (thanks to Drachenkaetzchen!).
 * Added tilled group to tillable layer (thanks to Drachenkaetzchen!).
 * Improved translations. Thanks to jahangmar (updated German), kchapelier (updated French), and shirutan (updated Japanese)!
-=======
-* Added shortcut keys to switch to a specific layer while the overlay is open (thanks to Drachenkaetzchen!).
-* Improved translations. Thanks to jahangmar (updated German) and shirutan (updated Japanese)!
->>>>>>> c0f73fe0
 
 ## 1.9.1
 Released 27 December 2019.
