--- conflicted
+++ resolved
@@ -85,38 +85,12 @@
             switch (this.TargetType)
             {
                 case TargetType.Villager:
-<<<<<<< HEAD
-                    if (!metadata.Constants.AsocialVillagers.Contains(npc.getName()))
-                    {
-                        var giftTastes = this.GetGiftTastes(npc);
-
-                        yield return new GenericField("Birthday", $"{Utility.capitalizeFirstLetter(npc.birthday_Season)} {npc.birthday_Day}");
-
-                        // friendship
-                        if (Game1.player.friendships.ContainsKey(npc.name))
-                        {
-                            FriendshipModel friendship = DataParser.GetFriendshipForVillager(Game1.player, npc, metadata);
-                            yield return new GenericField("Can romance", friendship.IsSpouse ? "you're married! <" : GenericField.GetString(npc.datable));
-                            yield return new CharacterFriendshipField("Friendship", friendship);
-                            yield return new GenericField("Talked today", Game1.player.friendships[npc.name][2] == 1);
-                            yield return new GenericField("Gifted today", Game1.player.friendships[npc.name][3] > 0);
-                            if (!friendship.IsSpouse)
-                                yield return new GenericField("Gifted this week", $"{Game1.player.friendships[npc.name][1]} of {NPC.maxGiftsPerWeek}");
-                        }
-                        else
-                            yield return new GenericField("Friendship", "You haven't met them yet.");
-                        yield return new CharacterGiftTastesField("Loves gifts", giftTastes, GiftTaste.Love);
-                        yield return new CharacterGiftTastesField("Likes gifts", giftTastes, GiftTaste.Like);
-                    }
-                    break;
-=======
                     if (npc is Child child)
                         return this.GetDataForChild(child);
                     else if (npc is TrashBear trashBear)
                         return this.GetDataForTrashBear(trashBear);
                     else
                         return this.GetDataForVillager(npc);
->>>>>>> 614a7929
 
                 case TargetType.Pet:
                     return this.GetDataForPet((Pet)npc);
